import streamlit as st

<<<<<<< HEAD
login = st.Page("login_auth.py", title = "Login", default = True)
workout = st.Page("workout.py", title= "workout", )

pg = st.navigation([login, workout])
=======
workout = st.Page("workout.py", title= "workout")
analysis = st.Page("analysis.py", title= "analysis")

pg = st.navigation([workout, analysis])
>>>>>>> 10b5e2cd
st.set_page_config(page_title="Document", page_icon=":material/edit:")
pg.run()<|MERGE_RESOLUTION|>--- conflicted
+++ resolved
@@ -1,15 +1,9 @@
 import streamlit as st
 
-<<<<<<< HEAD
 login = st.Page("login_auth.py", title = "Login", default = True)
 workout = st.Page("workout.py", title= "workout", )
-
-pg = st.navigation([login, workout])
-=======
-workout = st.Page("workout.py", title= "workout")
 analysis = st.Page("analysis.py", title= "analysis")
 
-pg = st.navigation([workout, analysis])
->>>>>>> 10b5e2cd
+pg = st.navigation([login, workout, analysis])
 st.set_page_config(page_title="Document", page_icon=":material/edit:")
 pg.run()