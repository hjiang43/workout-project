--- conflicted
+++ resolved
@@ -131,41 +131,11 @@
         st.write(f'Description: {search_result.description}')
         st.write(f'URL: https://www.youtube.com/watch?v={search_result.video_id}')
 
-<<<<<<< HEAD
-functions = [
-    {'type': 'function',
-     'function':{
-        "name": "get_exercise_info",
-        "description": "Get exercise recommendations based on available equipment",
-        "parameters": {
-            "type": "object",
-            "properties": {
-                "equipment": {
-                    "type": "string",
-                    "description": "The exercise equipment to use",
-                    "enum": get_available_equipment()
-                },
-                "muscle_group": {
-                    "type": "string",
-                    "description": "Target muscle group for the exercise"
-                }
-            },
-            "required": ["equipment", "muscle_group"]
-        }
-    }},
-    {'type' : 'function',
-     'function':{
-        "name": "get_tips",
-        "description": "Get best practices of creating a workout including exercises, sets, reps, reps, duration, frequency, etc."
-    }}
-]
-=======
 def get_yt_info(search_response):
     for search_result in search_response.search_results:
         result = f'Title: {search_result.title}. URL: https://www.youtube.com/watch?v={search_result.video_id}'
         return result
     
->>>>>>> 3a8f977f
 
 def chat_completion_request(messages,stream=True, tools=None, tool_choice=None, model='gpt-4o-mini'):
     try:
@@ -182,15 +152,6 @@
         st.write(f"Exception: {e}")
         return e
 
-<<<<<<< HEAD
-muscle_group_list = ['biceps', 'triceps', 'quadriceps', 'calves', 'chest', 'hamstrings']
-
-def extract_muscle_group(text: str) -> str:
-    """Extract muscle group from user input using OpenAI."""
-    try:
-        prompt = [
-            {"role": "system", "content": f"You are a fitness expert. Extract the muscle group from the following text. Reply with ONLY the muscle group name from {muscle_group_list}. If no muscle group is mentioned, assign muscle groups."},
-=======
 
 def extract_muscle_group(text: str) -> list:
     """Extract muscle group from user input using OpenAI."""
@@ -202,7 +163,6 @@
             Return the muscle groups separated by a space, for example: "biceps triceps" or "chest".
             If you cannot assign any muscle groups return nothing ''            
             '''},
->>>>>>> 3a8f977f
             {"role": "user", "content": text}
         ]
         response = client.chat.completions.create(
@@ -271,30 +231,13 @@
     st.chat_message(msg['role']).write(msg['content'])
 
 if prompt := st.chat_input("Ask me anything about exercises..."):
-<<<<<<< HEAD
-    #st.session_state.messages.append({"role": "user", "content": prompt})
-    messages = [
-                {"role": "system", "content": f"You are a knowledgeable and friendly fitness instructor.You have knowledge on exercise tips as well from {best_practices}. Keep responses concise and engaging."},
-                {"role": "user", "content": prompt},
-            ]
-    st.session_state.messages.append(messages)
-    with st.chat_message("user"):
-        st.write(prompt)
-=======
     st.chat_message("user").write(prompt)
     st.session_state.messages.append({"role": "user", "content": prompt})
 
->>>>>>> 3a8f977f
 
     # conversation history buffer (maybe later)
     messages_to_pass = st.session_state.messages.copy()
 
-<<<<<<< HEAD
-    # Initial message
-    response = chat_completion_request(st.session_state.messages, stream = False, tools = functions, tool_choice="auto")
-    #st.write(response)
-    st.write(response)
-=======
     system_message = {'role':'system',
                 'content':\
                 f"""
@@ -306,7 +249,6 @@
 
     # first llm call
     response = chat_completion_request(messages_to_pass, stream = False, tools = tools, tool_choice="auto")
->>>>>>> 3a8f977f
     response_message = response.choices[0].message
 
     # Call tool if tools needds to be called
@@ -318,20 +260,7 @@
         tool_function_name = tool_calls[0].function.name
 
         if tool_function_name == 'get_tips':
-<<<<<<< HEAD
-            tool_response = best_practices
-        elif tool_function_name == 'get_exercise_info':
-            muscle_group = extract_muscle_group(prompt)
-            tool_response = ""
-            for muscle in muscle_group:
-                exercises = get_exercise_info(muscle)
-                exercise_info = ""
-                for ex in exercises[:3]:
-                    exercise_info.join(f"{ex['name']}: {ex['instructions'][:100]}...\n Here are some videos:\n{display_yt_results(search_yt(ex['name']))}\n")
-                tool_response.join(exercise_info)
-=======
             tips_info = best_practices
->>>>>>> 3a8f977f
         else:
             st.write(f'Error: function {tool_function_name} does not exist')
 
@@ -349,57 +278,6 @@
     else:
         tips_info = " "
 
-<<<<<<< HEAD
-    #st.write(useful_info)
-    '''
-    # This deletes the conversation history
-    muscle_group = extract_muscle_group(prompt)
-    st.write(get_exercise_info(prompt))
-    st.write(muscle_group)
-    if muscle_group != "none":
-        exercises = get_exercise_info(muscle_group)
-        if exercises:
-            exercise_info = "\n".join([
-                f"• {ex['name']}: {ex['instructions'][:100]}...\n Here are some videos:\n{display_yt_results(search_yt(ex['name']))}" 
-                for ex in exercises[:3]
-            ])
-            #st.write(exercises)
-            messages = [
-                {"role": "system", "content": f"""You are a knowledgeable and friendly fitness instructor. 
-                Available equipment: {', '.join(get_available_equipment())}. 
-                Provide helpful, encouraging advice about exercises and suggest exercises using available equipment. 
-                Keep responses concise and engaging.
-                useful info: {useful_info}"""},
-                {"role": "user", "content": prompt},
-                {"role": "assistant", "content": f"I found some exercises for {muscle_group}. Here are the details:\n{exercise_info}"}
-            ]
-        else:
-            messages = [
-                {"role": "system", "content": f"""You are a knowledgeable and friendly fitness instructor.
-                Available equipment: {', '.join(get_available_equipment())}.
-                useful info: {useful_info}"""},
-                {"role": "user", "content": prompt},
-                {"role": "assistant", "content": f"While I couldn't find specific exercises for {muscle_group} in my database, I can provide general fitness advice based on our available equipment."}
-            ]
-    else:
-        messages = [
-            {"role": "system", "content": f"""You are a knowledgeable and friendly fitness instructor.
-            Available equipment: {', '.join(get_available_equipment())}.
-            useful info: {useful_info}"""},
-            {"role": "user", "content": prompt}
-        ]
-    '''
-    st.session_state.messages.append(messages)
-    st.write(st.session_state.messages)
-
-    with st.chat_message("assistant"):
-        response = chat_completion_request(st.session_state.messages)
-        st.write(response)
-        st.session_state.messages.append({"role": "assistant", "content": response})
-        
-    st.write(st.session_state.messages)
-
-=======
     #st.write('tips info:'+tips_info) # test
 
     muscle_group_list = extract_muscle_group(prompt)
@@ -445,7 +323,6 @@
     st.session_state.messages.append({'role':'assistant','content':responses})
 
 
->>>>>>> 3a8f977f
 
 with st.sidebar:
     st.header("💡 Tips")
